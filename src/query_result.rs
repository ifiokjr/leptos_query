use std::{rc::Rc, time::Duration};

use crate::{
    query::Query,
    util::{maybe_time_until_stale, use_timeout},
    QueryState,
};
use leptos::*;

/// Reactive query result.
#[derive(Clone)]
pub struct QueryResult<V>
where
    V: 'static,
{
    stale_time: Signal<Option<Duration>>,
    /// The current value of the query. None if it has not been fetched yet.
    pub data: Signal<Option<V>>,
    /// The current state of the data.
    pub state: Signal<QueryState<V>>,
    /// Refetch the query.
    pub refetch: SignalSetter<()>,
}

impl<V> Copy for QueryResult<V> where V: Clone + 'static {}

impl<V> QueryResult<V> {
    /// Refetch the query.
    pub fn refetch(&self) {
        self.refetch.set(())
    }
}

impl<V> QueryResult<V>
where
    V: Clone,
{
    pub(crate) fn new<K: Clone>(
<<<<<<< HEAD
        state: Signal<Query<K, V>>,
=======
        cx: Scope,
        query: Signal<Query<K, V>>,
>>>>>>> 1b2f23d6
        data: Signal<Option<V>>,
        executor: Rc<dyn Fn()>,
    ) -> QueryResult<V> {
        let refetch = { move |_: ()| executor() }.mapped_signal_setter();

        QueryResult {
<<<<<<< HEAD
            stale_time: Signal::derive(move || state.get().stale_time.get()),
            data,
            state: Signal::derive(move || state.get().data.get()),
=======
            cx,
            stale_time: Signal::derive(cx, move || query.get().stale_time.get()),
            data,
            state: Signal::derive(cx, move || query.get().state.get()),
>>>>>>> 1b2f23d6
            refetch,
        }
    }

    pub fn is_loading(&self) -> Signal<bool> {
        let state = self.state;
<<<<<<< HEAD
        Signal::derive(move || match state.get() {
            QueryState::Loading => true,
            _ => false,
        })
=======
        Signal::derive(self.cx, move || matches!(state.get(), QueryState::Loading))
>>>>>>> 1b2f23d6
    }

    pub fn is_stale(&self) -> Signal<bool> {
        let state = self.state;
        let stale_time = self.stale_time;
        let (stale, set_stale) = create_signal(false);

<<<<<<< HEAD
        let _ = use_timeout(move || match (state.get().updated_at(), stale_time.get()) {
            (Some(updated_at), Some(stale_time)) => {
                let timeout = time_until_stale(updated_at, stale_time);
                if timeout.is_zero() {
                    set_stale.set(true);
                    None
                } else {
                    set_stale.set(false);
                    set_timeout_with_handle(
                        move || {
                            set_stale.set(true);
                        },
                        timeout,
                    )
                    .ok()
=======
        let _ = use_timeout(self.cx, {
            move || {
                if let Some(timeout) =
                    maybe_time_until_stale(state.get().updated_at(), stale_time.get())
                {
                    if timeout.is_zero() {
                        set_stale.set(true);
                        None
                    } else {
                        set_stale.set(false);
                        set_timeout_with_handle(
                            move || {
                                set_stale.set(true);
                            },
                            timeout,
                        )
                        .ok()
                    }
                } else {
                    None
>>>>>>> 1b2f23d6
                }
            }
            _ => None,
        });

        stale.into()
    }

    pub fn is_fetching(&self) -> Signal<bool> {
        let state = self.state;
<<<<<<< HEAD
        Signal::derive(move || match state.get() {
            QueryState::Loading | QueryState::Fetching(_) => true,
            _ => false,
=======
        Signal::derive(self.cx, move || {
            matches!(state.get(), QueryState::Loading | QueryState::Fetching(_))
>>>>>>> 1b2f23d6
        })
    }

    pub fn invalidated(&self) -> Signal<bool> {
        let state = self.state;
<<<<<<< HEAD
        Signal::derive(move || match state.get() {
            QueryState::Invalid(_) => true,
            _ => false,
=======
        Signal::derive(self.cx, move || {
            matches!(state.get(), QueryState::Invalid(_))
>>>>>>> 1b2f23d6
        })
    }
}<|MERGE_RESOLUTION|>--- conflicted
+++ resolved
@@ -36,42 +36,23 @@
     V: Clone,
 {
     pub(crate) fn new<K: Clone>(
-<<<<<<< HEAD
         state: Signal<Query<K, V>>,
-=======
-        cx: Scope,
-        query: Signal<Query<K, V>>,
->>>>>>> 1b2f23d6
         data: Signal<Option<V>>,
         executor: Rc<dyn Fn()>,
     ) -> QueryResult<V> {
         let refetch = { move |_: ()| executor() }.mapped_signal_setter();
 
         QueryResult {
-<<<<<<< HEAD
             stale_time: Signal::derive(move || state.get().stale_time.get()),
             data,
-            state: Signal::derive(move || state.get().data.get()),
-=======
-            cx,
-            stale_time: Signal::derive(cx, move || query.get().stale_time.get()),
-            data,
-            state: Signal::derive(cx, move || query.get().state.get()),
->>>>>>> 1b2f23d6
+            state: Signal::derive(move || state.get().state.get()),
             refetch,
         }
     }
 
     pub fn is_loading(&self) -> Signal<bool> {
         let state = self.state;
-<<<<<<< HEAD
-        Signal::derive(move || match state.get() {
-            QueryState::Loading => true,
-            _ => false,
-        })
-=======
-        Signal::derive(self.cx, move || matches!(state.get(), QueryState::Loading))
->>>>>>> 1b2f23d6
+        Signal::derive(move || matches!(state.get(), QueryState::Loading))
     }
 
     pub fn is_stale(&self) -> Signal<bool> {
@@ -79,10 +60,10 @@
         let stale_time = self.stale_time;
         let (stale, set_stale) = create_signal(false);
 
-<<<<<<< HEAD
-        let _ = use_timeout(move || match (state.get().updated_at(), stale_time.get()) {
-            (Some(updated_at), Some(stale_time)) => {
-                let timeout = time_until_stale(updated_at, stale_time);
+        let _ = use_timeout(move || {
+            if let Some(timeout) =
+                maybe_time_until_stale(state.get().updated_at(), stale_time.get())
+            {
                 if timeout.is_zero() {
                     set_stale.set(true);
                     None
@@ -95,31 +76,10 @@
                         timeout,
                     )
                     .ok()
-=======
-        let _ = use_timeout(self.cx, {
-            move || {
-                if let Some(timeout) =
-                    maybe_time_until_stale(state.get().updated_at(), stale_time.get())
-                {
-                    if timeout.is_zero() {
-                        set_stale.set(true);
-                        None
-                    } else {
-                        set_stale.set(false);
-                        set_timeout_with_handle(
-                            move || {
-                                set_stale.set(true);
-                            },
-                            timeout,
-                        )
-                        .ok()
-                    }
-                } else {
-                    None
->>>>>>> 1b2f23d6
                 }
+            } else {
+                None
             }
-            _ => None,
         });
 
         stale.into()
@@ -127,27 +87,11 @@
 
     pub fn is_fetching(&self) -> Signal<bool> {
         let state = self.state;
-<<<<<<< HEAD
-        Signal::derive(move || match state.get() {
-            QueryState::Loading | QueryState::Fetching(_) => true,
-            _ => false,
-=======
-        Signal::derive(self.cx, move || {
-            matches!(state.get(), QueryState::Loading | QueryState::Fetching(_))
->>>>>>> 1b2f23d6
-        })
+        Signal::derive(move || matches!(state.get(), QueryState::Loading | QueryState::Fetching(_)))
     }
 
     pub fn invalidated(&self) -> Signal<bool> {
         let state = self.state;
-<<<<<<< HEAD
-        Signal::derive(move || match state.get() {
-            QueryState::Invalid(_) => true,
-            _ => false,
-=======
-        Signal::derive(self.cx, move || {
-            matches!(state.get(), QueryState::Invalid(_))
->>>>>>> 1b2f23d6
-        })
+        Signal::derive(move || matches!(state.get(), QueryState::Invalid(_)))
     }
 }
--- conflicted
+++ resolved
@@ -67,6 +67,8 @@
 ```
 
 ## Quick Start
+
+> If you are using SSR you may have to use `supress_query_load` in your server's main function. See the [FAQ](https://github.com/nicoburniske/leptos_query/blob/main/FAQ.md#why-am-i-getting-a-panic-on-my-leptos-main-function) for more information.
 
 In the root of your App, provide a query client:
 
@@ -176,59 +178,4 @@
 
 ```
 
-<<<<<<< HEAD
-For a complete working example see [the example directory](/example)
-=======
-For a complete working example see [the example directory](/example)
-
-## FAQ
-
-### <ins>How's this different from a leptos Resource?</ins>
-
-A Query uses a resource under the hood, but provides additional functionality like caching, de-duplication, and invalidation.
-
-[Resources](https://leptos-rs.github.io/leptos/async/10_resources.html) are individually bound to the `Scope` they are created in. Queries are all bound to the `QueryClient` they are created in. Meaning, once you have a `QueryClient` in your app, you can access the value for a query anywhere in your app.
-
-With a resource, you have to manually lift it to a higher scope if you want to preserve it. And this can be cumbersome if you have a many resources.
-
-Also, queries are stateful on a per-key basis, meaning you can use the same query with for the same key in multiple places and only one request will be made, and they all share the same state.
-
-### <ins>What's the difference between `stale_time` and `cache_time`? </ins>
-
-`staleTime` is the duration until a query transitions from fresh to stale. As long as the query is fresh, data will always be read from the cache only.
-
-When a query is stale, it will be refetched on its next usage.
-
-`cacheTime` is the duration until inactive queries will be removed from cache.
-
-- Default value for `stale_time` is 0 seconds.
-- Default value for `cache_time` is 5 minutes.
-
-These can be configured per-query using `QueryOptions`
-
-If you want infinite cache/stale time, you can set `stale_time` and `cache_time` to `None`.
-
-> NOTE: `stale_time` can never be greater than `cache_time`. If `stale_time` is greater than `cache_time`, `stale_time` will be set to `cache_time`.
-
-### <ins> What's a QueryClient? </ins>
-
-A `QueryClient` allows you to interact with the query cache. You can invalidate queries, prefetch them, and introspect the query cache.
-
-`use_query_client()` will return the `QueryClient` for the current scope.
-
-### <ins> What's invalidating a query do? </ins>
-
-Sometimes you can't wait for a query to become stale before you refetch it. QueryClient has an `invalidate_query` method that lets you intelligently mark queries as stale and potentially refetch them too!
-
-When a query is invalidated, the following happens:
-
-- It is marked as `invalid`. This `invalid` state overrides any `stale_time` configuration.
-- The next time the query is used, it will be refetched in the background.
-  - If a query is currently being used, it will be refetched immediately.
-
-### <ins>What's the difference between `is_loading` and `is_fetching`? </ins>
-
-`is_fetching` is true when the query is in the process of fetching data.
-
-`is_loading` is true when the query is in the process of fetching data for the first time.
->>>>>>> 2084345e
+For a complete working example see [the example directory](/example)